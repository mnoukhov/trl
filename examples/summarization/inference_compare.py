from dataclasses import dataclass, field
from typing import Optional

import torch
from accelerate import Accelerator
from datasets import Dataset, DatasetDict, DatasetInfo, load_dataset
from peft import AutoPeftModelForCausalLM
from torch.utils.data import DataLoader
from tqdm import tqdm
from transformers import (
    AutoModelForCausalLM,
    AutoModelForSequenceClassification,
    AutoTokenizer,
    BitsAndBytesConfig,
    GenerationConfig,
    HfArgumentParser,
)


@dataclass
class ScriptArguments:
    output_dir: Optional[str] = field(
        default="compare_results",
        metadata={"help": "output folder"},
    )
    model_name: Optional[str] = field(default="EleutherAI/pythia-410m", metadata={"help": "the model name"})
    tokenizer_name: Optional[str] = field(default=None, metadata={"help": "the tokenizer name"})
    dataset_name: Optional[str] = field(
        default="arianhosseini/openai_summarize_unlabelled", metadata={"help": "the dataset name"}
    )
    train_split: Optional[str] = field(default="train[:20]", metadata={"help": "the dataset name"})
    eval_split: Optional[str] = field(default="test[:20]", metadata={"help": "the dataset name"})
    load_in_8bit: Optional[bool] = field(default=False, metadata={"help": "load the model in 8 bits precision"})
    load_in_4bit: Optional[bool] = field(default=False, metadata={"help": "load the model in 4 bits precision"})
    better_transformer: Optional[bool] = field(default=False)
    flash_attention: Optional[bool] = field(default=False)
    batch_size: Optional[int] = field(default=4)
    bf16: Optional[bool] = field(default=False)
    fp16: Optional[bool] = field(default=False)
    fp16_model: Optional[bool] = field(default=False)
    seq_length: Optional[int] = field(default=560, metadata={"help": "Input sequence length"})

    temperature: Optional[int] = field(default=0.7, metadata={"help": "Gen temperature"})
    do_sample: Optional[bool] = field(default=True)
    max_new_tokens: Optional[int] = field(default=128, metadata={"help": "max new tokens"})


def create_and_prepare_model(args, generation=False):
    if args.load_in_8bit and args.load_in_4bit:
        raise ValueError("You can't load the model in 8 bits and 4 bits at the same time")
    elif args.load_in_8bit or args.load_in_4bit:
        quantization_config = BitsAndBytesConfig(load_in_8bit=args.load_in_8bit, load_in_4bit=args.load_in_4bit)
        device_map = {"": Accelerator().local_process_index}
    else:
        device_map = None
        quantization_config = None

    if args.bf16:
        torch_dtype = torch.bfloat16
    elif args.fp16_model:
        torch_dtype = torch.float16
    else:
        torch_dtype = None

    model = AutoPeftModelForCausalLM.from_pretrained(
        args.model_name,
        quantization_config=quantization_config,
        device_map=device_map,
        num_labels=1,
        torch_dtype=torch_dtype,
    )

    if args.better_transformer:
        model.to_bettertransformer()

    if script_args.tokenizer_name is not None:
        tokenizer_name = script_args.tokenizer_name
    else:
        tokenizer_name = script_args.model_name

    tokenizer = AutoTokenizer.from_pretrained(tokenizer_name)
    if getattr(tokenizer, "pad_token", None) is None:
        tokenizer.pad_token = tokenizer.eos_token

    if getattr(model.config, "pad_token_id", None) is None:
        model.config.pad_token_id = model.config.eos_token_id

    tokenizer.padding_side = "left"
    return model, tokenizer


def generate_from_prompt(prompt_ids, prompts_attention_mask, model, args):
    generation_config = GenerationConfig(
        temperature=args.temperature,
        do_sample=args.do_sample,
        max_new_tokens=args.max_new_tokens,
        num_return_sequences=2,
        pad_token_id=model.config.pad_token_id,
    )

    input_ids = prompt_ids
    attention_mask = prompts_attention_mask
    with torch.no_grad():
        generation_output = model.generate(
            input_ids=input_ids,
            attention_mask=attention_mask,
            generation_config=generation_config,
            return_dict_in_generate=True,
        )
        sequences = accelerator.gather(generation_output.sequences)

    return sequences


def get_batch_logps(
    logits: torch.FloatTensor,
    labels: torch.LongTensor,
    average_log_prob: bool = False,
    label_pad_token_id=-100,
) -> torch.FloatTensor:
    """Compute the log probabilities of the given labels under the given logits.

    Args:
        logits: Logits of the model (unnormalized). Shape: (batch_size, sequence_length, vocab_size)
        labels: Labels for which to compute the log probabilities. Label tokens with a value of label_pad_token_id are ignored. Shape: (batch_size, sequence_length)
        average_log_prob: If True, return the average log probability per (non-masked) token. Otherwise, return the sum of the log probabilities of the (non-masked) tokens.

    Returns:
        A tensor of shape (batch_size,) containing the average/sum log probabilities of the given labels under the given logits.
    """
    if logits.shape[:-1] != labels.shape:
        raise ValueError("Logits (batch and sequence length dim) and labels must have the same shape.")

    # if not self.is_encoder_decoder:
    labels = labels[:, 1:].clone()
    logits = logits[:, :-1, :]
    loss_mask = labels != label_pad_token_id

    # dummy token; we'll ignore the losses on these tokens later
    labels[labels == label_pad_token_id] = 0

    per_token_logps = torch.gather(logits.log_softmax(-1), dim=2, index=labels.unsqueeze(2)).squeeze(2)

    if average_log_prob:
        return (per_token_logps * loss_mask).sum(-1) / loss_mask.sum(-1)
    else:
        return (per_token_logps * loss_mask).sum(-1)


def reward_model(accelerator, model, input_ids, attention_mask):
    with torch.no_grad():
        policy_logits = model(input_ids, attention_mask=attention_mask).logits.to(torch.float32)
        policy_logps = get_batch_logps(policy_logits, input_ids, average_log_prob=False)

        with accelerator.unwrap_model(model).disable_adapter():
            ref_logits = model(input_ids, attention_mask=attention_mask).logits.to(torch.float32)
            ref_logps = get_batch_logps(ref_logits, input_ids, average_log_prob=False)

    return policy_logps - ref_logps


parser = HfArgumentParser(ScriptArguments)
script_args = parser.parse_args_into_dataclasses()[0]

accelerator = Accelerator()

data_splits = [split for split in [script_args.train_split] if split is not None]
relabel_dataset = DatasetDict()

model, tokenizer = create_and_prepare_model(script_args, generation=True)

for split in data_splits:
    dataset = load_dataset(script_args.dataset_name, split=split)
    dataloader = DataLoader(dataset, batch_size=script_args.batch_size)

    model, dataloader = accelerator.prepare(model, dataloader)
    model.eval()

    output_dataset = {"prompt": [], "chosen": [], "rejected": []}

    for examples in tqdm(dataloader):
        inputs = tokenizer(
            examples["prompt"],
            padding=True,
            truncation=True,
            max_length=script_args.seq_length,
            return_tensors="pt",
        )

        with torch.no_grad():
<<<<<<< HEAD
            generated_sequences = generate_from_prompt(
                inputs["input_ids_prompt"].to(accelerator.device),
                inputs["attention_mask_prompt"].to(accelerator.device),
                model,
                script_args,
            )
# generated_attention_mask = torch.ones_like(generated_sequences)
# generated_attention_mask[generated_sequences == tokenizer.pad_token_id] = 0

            #TODO 
            #create input ids that are right-padded with tokenizer.pad_token_id
            #create corresponding attention mask
            #create labels corresponding to the generated tokens (not including prompt) 
            #should have -100 (label_pad_token) everywhere else
            reward_model_input = {
                "input_ids": None,
                "attention_mask": generated_attention_mask,
                "labels": None,
            }

            rewards_generated = reward_model(accelerator, model, reward_model_inputs)

=======
            sequences = generate_from_prompt(
                inputs["input_ids"].to(accelerator.device),
                inputs["attention_mask"].to(accelerator.device),
                model,
                script_args,
            )

            generated_sequences = sequences
            generated_attention_mask = torch.ones_like(generated_sequences)
            generated_attention_mask[generated_sequences == tokenizer.pad_token_id] = 0
            rewards_generated = reward_model(accelerator, model, generated_sequences, generated_attention_mask)
            
>>>>>>> 7d913d63
            generated_texts = tokenizer.batch_decode(generated_sequences, skip_special_tokens=True)
            rewards_generated = rewards_generated.view(-1, 2, rewards_generated.shape[-1])
            rewards_generated_even = rewards_generated[:, 0, :]
            rewards_generated_odd = rewards_generated[:, 1, :]

            pseudolabels = torch.sign(rewards_generated_even - rewards_generated_odd)
            pseudolabels = accelerator.gather(pseudolabels).cpu().numpy()

            for gen_text_even, gen_text_odd, label in zip(generated_texts[::2], generated_texts[1::2], pseudolabels):
# TODO make TLDR: part of the prompt
# make sure chosen and rejected don't start with a space
                prompt = gen_text_even.split("\nTL;DR:")[0]
                gen_text_even = gen_text_even.split("\nTL;DR:")[1]
                gen_text_odd = gen_text_odd.split("\nTL;DR:")[1]

                output_dataset["prompt"].append(prompt)
                if label >= 0:
                    output_dataset["chosen"].append(gen_text_even)
                    output_dataset["rejected"].append(gen_text_odd)
                else:
                    output_dataset["chosen"].append(gen_text_odd)
                    output_dataset["rejected"].append(gen_text_even)

    ds_info = DatasetInfo("CarperAI/openai_summarize_unlabelled relabeled with a DPO finetuned Pythia 410m")
    relabel_dataset[split] = Dataset.from_dict(output_dataset, split=split, info=ds_info)

relabel_dataset.save_to_disk(script_args.output_dir)<|MERGE_RESOLUTION|>--- conflicted
+++ resolved
@@ -8,8 +8,6 @@
 from torch.utils.data import DataLoader
 from tqdm import tqdm
 from transformers import (
-    AutoModelForCausalLM,
-    AutoModelForSequenceClassification,
     AutoTokenizer,
     BitsAndBytesConfig,
     GenerationConfig,
@@ -147,14 +145,14 @@
         return (per_token_logps * loss_mask).sum(-1)
 
 
-def reward_model(accelerator, model, input_ids, attention_mask):
+def reward_model(accelerator, model, inputs):
     with torch.no_grad():
-        policy_logits = model(input_ids, attention_mask=attention_mask).logits.to(torch.float32)
-        policy_logps = get_batch_logps(policy_logits, input_ids, average_log_prob=False)
+        policy_logits = model(inputs["input_ids"], attention_mask=inputs["attention_mask"]).logits.to(torch.float32)
+        policy_logps = get_batch_logps(policy_logits, inputs["labels"], average_log_prob=False)
 
         with accelerator.unwrap_model(model).disable_adapter():
-            ref_logits = model(input_ids, attention_mask=attention_mask).logits.to(torch.float32)
-            ref_logps = get_batch_logps(ref_logits, input_ids, average_log_prob=False)
+            ref_logits = model(inputs["input_ids"], attention_mask=inputs["attention_mask"]).logits.to(torch.float32)
+            ref_logps = get_batch_logps(ref_logits, inputs["labels"], average_log_prob=False)
 
     return policy_logps - ref_logps
 
@@ -188,15 +186,12 @@
         )
 
         with torch.no_grad():
-<<<<<<< HEAD
             generated_sequences = generate_from_prompt(
                 inputs["input_ids_prompt"].to(accelerator.device),
                 inputs["attention_mask_prompt"].to(accelerator.device),
                 model,
                 script_args,
             )
-# generated_attention_mask = torch.ones_like(generated_sequences)
-# generated_attention_mask[generated_sequences == tokenizer.pad_token_id] = 0
 
             #TODO 
             #create input ids that are right-padded with tokenizer.pad_token_id
@@ -211,20 +206,6 @@
 
             rewards_generated = reward_model(accelerator, model, reward_model_inputs)
 
-=======
-            sequences = generate_from_prompt(
-                inputs["input_ids"].to(accelerator.device),
-                inputs["attention_mask"].to(accelerator.device),
-                model,
-                script_args,
-            )
-
-            generated_sequences = sequences
-            generated_attention_mask = torch.ones_like(generated_sequences)
-            generated_attention_mask[generated_sequences == tokenizer.pad_token_id] = 0
-            rewards_generated = reward_model(accelerator, model, generated_sequences, generated_attention_mask)
-            
->>>>>>> 7d913d63
             generated_texts = tokenizer.batch_decode(generated_sequences, skip_special_tokens=True)
             rewards_generated = rewards_generated.view(-1, 2, rewards_generated.shape[-1])
             rewards_generated_even = rewards_generated[:, 0, :]
