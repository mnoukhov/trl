--- conflicted
+++ resolved
@@ -101,10 +101,6 @@
     resume_from_checkpoint: Optional[str] = field(default=None)
 
 
-<<<<<<< HEAD
-
-=======
->>>>>>> ce543a3d
 def chars_token_ratio(dataset, tokenizer, nb_examples=400):
     """
     Estimate the average number of characters per token in the dataset.
