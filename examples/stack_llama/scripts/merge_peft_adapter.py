--- conflicted
+++ resolved
@@ -3,24 +3,7 @@
 
 import torch
 from peft import PeftConfig, PeftModel
-<<<<<<< HEAD
-from peft.utils import _get_submodules
-from transformers import (
-    AutoConfig,
-    AutoModelForCausalLM,
-    AutoModelForSequenceClassification,
-    AutoTokenizer,
-    HfArgumentParser,
-)
-
-
-DEFAULT_PAD_TOKEN = "[PAD]"
-DEFAULT_EOS_TOKEN = "</s>"
-DEFAULT_BOS_TOKEN = "</s>"
-DEFAULT_UNK_TOKEN = "</s>"
-=======
 from transformers import AutoModelForCausalLM, AutoModelForSequenceClassification, AutoTokenizer, HfArgumentParser
->>>>>>> fadffc22
 
 
 @dataclass
@@ -53,12 +36,8 @@
 ), "please provide the output name of the merged model"
 
 peft_config = PeftConfig.from_pretrained(script_args.adapter_model_name)
-<<<<<<< HEAD
-if "rm" in script_args.adapter_model_name:
-=======
 if peft_config.task_type == "SEQ_CLS":
     # peft is for reward model so load sequence classification
->>>>>>> fadffc22
     model = AutoModelForSequenceClassification.from_pretrained(
         script_args.base_model_name, num_labels=1, torch_dtype=torch.bfloat16
     )
@@ -66,12 +45,6 @@
     model = AutoModelForCausalLM.from_pretrained(
         script_args.base_model_name, return_dict=True, torch_dtype=torch.bfloat16
     )
-<<<<<<< HEAD
-
-tokenizer = AutoTokenizer.from_pretrained(script_args.base_model_name)
-config = AutoConfig.from_pretrained(script_args.base_model_name)
-=======
->>>>>>> fadffc22
 
 tokenizer = AutoTokenizer.from_pretrained(script_args.base_model_name)
 
