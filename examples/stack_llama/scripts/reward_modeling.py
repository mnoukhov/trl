--- conflicted
+++ resolved
@@ -5,9 +5,8 @@
 import numpy as np
 import torch
 import torch.nn as nn
-from accelerate import Accelerator
 from datasets import load_dataset
-from peft import LoraConfig, PeftConfig, PeftModel, TaskType, get_peft_model
+from peft import LoraConfig, TaskType, get_peft_model
 from transformers import (
     AutoModelForSequenceClassification,
     AutoTokenizer,
@@ -54,21 +53,13 @@
         },
     )
     tokenizer_name: Optional[str] = field(
-<<<<<<< HEAD
-        default="gpt2",
-        metadata={
-            "help": "The model that you want to train from the Hugging Face hub. E.g. gpt2, gpt2-xl, bert, etc."
-        },
-    )
-    just_eval: Optional[bool] = field(default=False)
-    load_in_8bit: Optional[bool] = field(default=False)
-=======
         default=None,
         metadata={
             "help": "The tokenizer for your model, if left empty will use the default for your model",
         },
     )
->>>>>>> fadffc22
+    just_eval: Optional[bool] = field(default=False)
+    load_in_8bit: Optional[bool] = field(default=False)
     bf16: Optional[bool] = field(
         default=True,
         metadata={
@@ -148,41 +139,6 @@
     lr_scheduler_type=script_args.lr_scheduler_type,
 )
 # Load the value-head model and tokenizer.
-<<<<<<< HEAD
-tokenizer = AutoTokenizer.from_pretrained(
-    script_args.tokenizer_name, use_auth_token=True
-)
-config = AutoConfig.from_pretrained(script_args.model_name)
-
-if script_args.load_in_8bit:
-    current_device = Accelerator().local_process_index
-    model = AutoModelForSequenceClassification.from_pretrained(
-        script_args.model_name,
-        num_labels=1,
-        load_in_8bit=True,
-        device_map={"": current_device},
-    )
-else:
-    model = AutoModelForSequenceClassification.from_pretrained(
-        script_args.model_name, num_labels=1, torch_dtype=torch.bfloat16
-    )
-
-if script_args.adapter_model_name is None:
-    peft_config = LoraConfig(
-        task_type=TaskType.SEQ_CLS,
-        inference_mode=False,
-        r=8,
-        lora_alpha=32,
-        lora_dropout=0.1,
-    )
-
-    model = get_peft_model(model, peft_config)
-else:
-    model = PeftModel.from_pretrained(model, script_args.adapter_model_name)
-
-    if script_args.merge_peft:
-        model = model.merge_and_unload()
-=======
 tokenizer_name = script_args.tokenizer_name if script_args.tokenizer_name is not None else script_args.model_name
 tokenizer = AutoTokenizer.from_pretrained(tokenizer_name, use_auth_token=True)
 tokenizer.pad_token = tokenizer.eos_token
@@ -195,7 +151,12 @@
     lora_alpha=32,
     lora_dropout=0.1,
 )
->>>>>>> fadffc22
+
+model = AutoModelForSequenceClassification.from_pretrained(
+    script_args.model_name, num_labels=1, torch_dtype=torch.bfloat16
+)
+
+model = get_peft_model(model, peft_config)
 
 model.print_trainable_parameters()
 
@@ -235,7 +196,6 @@
 
 
 # preprocess the dataset and filter out QAs that are longer than script_args.max_length
-<<<<<<< HEAD
 if not script_args.just_eval:
     train_dataset = train_dataset.map(
         preprocess_function,
@@ -249,17 +209,6 @@
     )
 else:
     train_dataset = None
-=======
-train_dataset = train_dataset.map(
-    preprocess_function,
-    batched=True,
-    num_proc=num_proc,
-    remove_columns=original_columns,
-)
-train_dataset = train_dataset.filter(
-    lambda x: len(x["input_ids_j"]) <= script_args.max_length and len(x["input_ids_k"]) <= script_args.max_length
-)
->>>>>>> fadffc22
 
 eval_dataset = eval_dataset.map(
     preprocess_function,
@@ -362,8 +311,6 @@
     ),
 )
 
-<<<<<<< HEAD
-=======
 
 if script_args.eval_first_step:
 
@@ -373,17 +320,6 @@
                 control.should_evaluate = True
 
     trainer.add_callback(EvaluateFirstStepCallback())
-
-trainer.train(script_args.resume_from_checkpoint)
->>>>>>> fadffc22
-
-class EvaluateFirstStepCallback(TrainerCallback):
-    def on_step_end(self, args, state, control, **kwargs):
-        if state.global_step == 1:
-            control.should_evaluate = True
-
-
-trainer.add_callback(EvaluateFirstStepCallback())
 
 if script_args.just_eval:
     training_args.set_logging(report_to="none")
