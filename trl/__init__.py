--- conflicted
+++ resolved
@@ -49,13 +49,10 @@
     "trainer": [
         "AlignPropConfig",
         "AlignPropTrainer",
-<<<<<<< HEAD
         "AsyncOnlineDPOConfig",
         "AsyncOnlineDPOTrainer",
-=======
         "AllTrueJudge",
         "BaseBinaryJudge",
->>>>>>> a0066f47
         "BaseJudge",
         "BasePairwiseJudge",
         "BaseRankJudge",
@@ -143,13 +140,10 @@
     from .trainer import (
         AlignPropConfig,
         AlignPropTrainer,
-<<<<<<< HEAD
         AsyncOnlineDPOConfig,
         AsyncOnlineDPOTrainer,
-=======
         AllTrueJudge,
         BaseBinaryJudge,
->>>>>>> a0066f47
         BaseJudge,
         BasePairwiseJudge,
         BaseRankJudge,
