--- conflicted
+++ resolved
@@ -465,37 +465,6 @@
 
         return score
 
-<<<<<<< HEAD
-
-def compute_reward_score(model, input_ids, attention_mask=None, **kwargs):
-    r"""
-    Computes the reward score for a given input. The method has first to enable the adapter
-    and then compute the reward score. After that the model disables the reward modeling
-    adapter and enables the default ppo adapter again.
-    """
-    if not model.supports_rm_adapter:
-        raise ValueError("This model does not support reward modeling adapter.")
-
-    # enable rm adapter
-    model.pretrained_model.set_adapter(model.rm_adapter_name)
-    model.eval()
-
-    with torch.no_grad():
-        _, hidden_states, scores = model(
-            use_score=True,
-            input_ids=input_ids,
-            attention_mask=attention_mask,
-            output_hidden_states=True,
-            **kwargs,
-        )
-
-    model.pretrained_model.set_adapter(model.policy_adapter_name)
-    model.train()
-
-    return scores
-
-=======
->>>>>>> 497c19b6
 
 def create_reference_model(
     model: PreTrainedModelWrapper, num_shared_layers: int = None, pattern: str = None
