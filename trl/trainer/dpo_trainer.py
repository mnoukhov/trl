--- conflicted
+++ resolved
@@ -681,10 +681,6 @@
                     )
                 }
             )
-<<<<<<< HEAD
-            ## hack to fix log_history and remove
-=======
->>>>>>> 0a15351d
             self.state.log_history.pop()
 
         # Base evaluation
