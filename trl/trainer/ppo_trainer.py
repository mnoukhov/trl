# Copyright 2022 The HuggingFace Team. All rights reserved.
#
# Licensed under the Apache License, Version 2.0 (the "License");
# you may not use this file except in compliance with the License.
# You may obtain a copy of the License at
#
#     http://www.apache.org/licenses/LICENSE-2.0
#
# Unless required by applicable law or agreed to in writing, software
# distributed under the License is distributed on an "AS IS" BASIS,
# WITHOUT WARRANTIES OR CONDITIONS OF ANY KIND, either express or implied.
# See the License for the specific language governing permissions and
# limitations under the License.
import inspect
import os
import time
import warnings
from typing import Callable, List, Optional, Union

import datasets
import torch
from accelerate import Accelerator
from datasets import Dataset
from huggingface_hub import whoami
from packaging import version
from torch.optim import Adam
from transformers import (
    DataCollatorForLanguageModeling,
    PreTrainedTokenizer,
    PreTrainedTokenizerFast,
)

from ..core import (
    WANDB_PADDING,
    PPODecorators,
    clip_by_value,
    convert_to_scalar,
    entropy_from_logits,
    flatten_dict,
    logprobs_from_logits,
    masked_mean,
    masked_var,
    masked_whiten,
    set_seed,
    stack_dicts,
    stats_to_np,
)
from ..import_utils import is_torch_greater_2_0
from ..models import (
    SUPPORTED_ARCHITECTURES,
    PreTrainedModelWrapper,
    create_reference_model,
)
from . import AdaptiveKLController, BaseTrainer, FixedKLController, PPOConfig


MODEL_CARD_TEMPLATE = """---
license: apache-2.0
tags:
- trl
- transformers
- reinforcement-learning
---

# {model_name}

This is a [TRL language model](https://github.com/lvwerra/trl) that has been fine-tuned with reinforcement learning to
 guide the model outputs according to a value, function, or human feedback. The model can be used for text generation.

## Usage

To use this model for inference, first install the TRL library:

```bash
python -m pip install trl
```

You can then generate text as follows:

```python
from transformers import pipeline

generator = pipeline("text-generation", model="{model_id}")
outputs = generator("Hello, my llama is cute")
```

If you want to use the model for training or to obtain the outputs from the value head, load the model as follows:

```python
from transformers import AutoTokenizer
from trl import AutoModelForCausalLMWithValueHead

tokenizer = AutoTokenizer.from_pretrained("{model_id}")
model = AutoModelForCausalLMWithValueHead.from_pretrained("{model_id}")

inputs = tokenizer("Hello, my llama is cute", return_tensors="pt")
outputs = model(**inputs, labels=inputs["input_ids"])
```
"""


class PPOTrainer(BaseTrainer):
    """
    The PPOTrainer uses Proximal Policy Optimization to optimise language models.
    Note, this trainer is heavily inspired by the original OpenAI learning to summarize work here:
    https://github.com/openai/summarize-from-feedback

    Attributes:
        **config** (`PPOConfig`) -- Configuration object for PPOTrainer. Check the documentation of `PPOConfig` for more
         details.
        **model** (`PreTrainedModelWrapper`) -- Model to be optimized, Hugging Face transformer model with a value head.
            Check the documentation of `PreTrainedModelWrapper` for more details.
        **ref_model** (`PreTrainedModelWrapper`, *optional*) -- Reference model to be used for KL penalty, Hugging Face
            transformer model with a casual language modelling head. Check the documentation of `PreTrainedModelWrapper`
            for more details. If no reference model is provided, the trainer will create a reference model with the same
             architecture as the model to be optimized with shared layers.
        **tokenizer** (`Union[PreTrainedTokenizer, PreTrainedTokenizerFast]`) -- Tokenizer to be used for encoding the
            data. Check the documentation of `transformers.PreTrainedTokenizer` and
            `transformers.PreTrainedTokenizerFast` for more details.
        **dataset** (Union[`torch.utils.data.Dataset`, `datasets.Dataset`], *optional*) -- PyTorch dataset or Hugging
            Face dataset. This is used to create a PyTorch dataloader. If no dataset is provided, the dataloader must be
             created outside the trainer users needs to design their own dataloader and make sure the batch
            size that is used is the same as the one specified in the configuration object.
        **optimizer** (`torch.optim.Optimizer`, *optional*) -- Optimizer to be used for training. If no optimizer is
            provided, the trainer will create an Adam optimizer with the learning rate specified in the configuration
            object.
        **data_collator** (DataCollatorForLanguageModeling, *optional*) -- Data collator to be used for training and
            passed along the dataloader
        **num_shared_layers** (int, *optional*) -- Number of layers to be shared between the model and the reference
            model, if no reference model is passed. If no number is provided, all the layers will be shared.
        **lr_scheduler** (`torch.optim.lr_scheduler`, *optional*) -- Learning rate scheduler to be used for training.
    """

    def __init__(
        self,
        config: PPOConfig = None,
        model: PreTrainedModelWrapper = None,
        ref_model: PreTrainedModelWrapper = None,
        tokenizer: Union[PreTrainedTokenizer, PreTrainedTokenizerFast] = None,
        dataset: Optional[Union[torch.utils.data.Dataset, Dataset]] = None,
        optimizer: Optional[torch.optim.Optimizer] = None,
        data_collator=None,
        num_shared_layers: Optional[int] = None,
        lr_scheduler: Optional[torch.optim.lr_scheduler._LRScheduler] = None,
        ema_model=None,
    ):
        """
        Initialize PPOTrainer.

        Args:
            config (`PPOConfig`):
                Configuration object for PPOTrainer. Check the documentation of `PPOConfig` for more details.
            model (`PreTrainedModelWrapper`):
                Hugging Face transformer model with a value head.
            ref_model (`PreTrainedModelWrapper`):
                Hugging Face transformer model with a casual language modelling head. Used for KL penalty
            tokenizer (`transformers.PreTrainedTokenizer`):
                Hugging Face tokenizer
            dataset (Union[`torch.utils.data.Dataset`, `datasets.Dataset`], *optional*):
                PyTorch dataset or Hugging Face dataset. If a Hugging Face dataset is passed, the dataset
                will be preprocessed by removing the columns that are not used by the model. If none is passed,
                a warning will be raised in a multi-GPU setting.
            optimizer (Optional[`torch.optim.Optimizer`]):
                Optimizer used for training. If `None`, the `Adam` is used as default.
            data_collator (Optional[function]):
                Data collator function.
            num_shared_layers (Optional[int]):
                Number of shared layers between the model and the reference model. If `None`, all layers are shared.
                used only if `ref_model` is `None`.
            lr_scheduler (Optional[`torch.optim.lr_scheduler`]):
                Learning rate scheduler used for training.
        """
        super().__init__(config)

        # initial seed for reproducible experiments
        set_seed(config.seed)

        # Step 0: check positional arguments validity
        if not isinstance(config, PPOConfig):
            raise ValueError(f"config must be a PPOConfig, got {type(config)}")
        if not isinstance(tokenizer, (PreTrainedTokenizer, PreTrainedTokenizerFast)):
            raise ValueError(
                f"tokenizer must be a PreTrainedTokenizer or PreTrainedTokenizerFast, got {type(tokenizer)}"
            )
        if not isinstance(model, (SUPPORTED_ARCHITECTURES)):
            raise ValueError(
                f"model must be a PreTrainedModelWrapper, got {type(model)} - supported architectures are: {SUPPORTED_ARCHITECTURES}"
            )
        # Step 1: Initialize Accelerator
        self.accelerator = Accelerator(
            log_with=config.log_with,
            gradient_accumulation_steps=config.gradient_accumulation_steps,
            **config.accelerator_kwargs,
        )

        is_using_tensorboard = (
            config.log_with is not None and config.log_with == "tensorboard"
        )

        self.accelerator.init_trackers(
            config.tracker_project_name,
            config=dict(trl_ppo_trainer_config=config.to_dict())
            if not is_using_tensorboard
            else config.to_dict(),
            init_kwargs=config.tracker_kwargs,
        )

        self.model = model
        self.ema_model = ema_model
        self.is_encoder_decoder = hasattr(self.model, "is_encoder_decoder")
        self.is_peft_model = getattr(self.model, "is_peft_model", False)

        if isinstance(ref_model, SUPPORTED_ARCHITECTURES):
            self.ref_model = ref_model
            if num_shared_layers is not None:
                warnings.warn(
                    "num_shared_layers is ignored when ref_model is provided. Two different models are used for the "
                    "model and the reference model and no layers are shared.",
                    UserWarning,
                )
        elif ref_model is None and not self.is_peft_model:
            self.ref_model = create_reference_model(
                self.model, num_shared_layers=num_shared_layers
            )
        elif self.is_peft_model:
            self.ref_model = None
        else:
            raise ValueError(
                f"ref_model must be a PreTrainedModelWrapper or `None`, got {type(ref_model)} - supported "
                f"architectures are: {SUPPORTED_ARCHITECTURES} "
            )

        if not (
            isinstance(tokenizer, PreTrainedTokenizer)
            or isinstance(tokenizer, PreTrainedTokenizerFast)
        ):
            raise ValueError(
                "tokenizer must be a transformers.PreTrainedTokenizer or transformers.PreTrainedTokenizerFast"
            )
        self.tokenizer = tokenizer

<<<<<<< HEAD
        if dataset is not None and not (
            isinstance(dataset, torch.utils.data.Dataset)
            or isinstance(dataset, Dataset)
        ):
            raise ValueError(
                "dataloader must be a torch.utils.data.Dataset or datasets.Dataset"
            )
=======
        if dataset is not None and not (isinstance(dataset, torch.utils.data.Dataset) or isinstance(dataset, Dataset)):
            raise ValueError("dataset must be a torch.utils.data.Dataset or datasets.Dataset")
>>>>>>> a5b0414f
        elif dataset is None:
            warnings.warn(
                "No dataset is provided. Make sure to set config.batch_size to the correct value before training.",
                UserWarning,
            )
        self.dataset = dataset
        self._signature_columns = None
        if self.dataset is not None:
            self.dataloader = self.prepare_dataloader(self.dataset, data_collator)
        elif self.dataset is None and self.accelerator.num_processes > 1:
            warnings.warn(
                "No dataset is provided. In a multi-GPU setting, this will lead to an error. You should"
                " prepare your dataloader yourself with `dataloader = ppo_trainer.accelerator.prepare(dataloader)`"
                " and using `torch.utils.data.DataLoader`, or pass a dataset to the `PPOTrainer`. Please "
                " refer to the documentation for more details.",
                UserWarning,
            )
            self.dataloader = None
        else:
            self.dataloader = None

        # Step 3: Initialize optimizer and data collator
        self.data_collator = DataCollatorForLanguageModeling(self.tokenizer, mlm=False)
        if optimizer is None:
            self.optimizer = Adam(
                filter(lambda p: p.requires_grad, self.model.parameters()),
                lr=self.config.learning_rate,
            )
        else:
            self.optimizer = optimizer

        self.lr_scheduler = lr_scheduler
        if self.lr_scheduler is not None:
            lr_scheduler_class = (
                torch.optim.lr_scheduler._LRScheduler
                if not is_torch_greater_2_0()
                else torch.optim.lr_scheduler.LRScheduler
            )

            if not isinstance(self.lr_scheduler, lr_scheduler_class):
                raise ValueError(
                    "lr_scheduler must be a torch.optim.lr_scheduler._LRScheduler or torch.optim.lr_scheduler.LRScheduler (for torch >= 2.0)"
                )

        if self.config.adap_kl_ctrl:
            self.kl_ctl = AdaptiveKLController(
                self.config.init_kl_coef, self.config.target, self.config.horizon
            )
        else:
            self.kl_ctl = FixedKLController(self.config.init_kl_coef)

        # Safety checkers for DS integration
        is_deepspeed_used = (
            self.accelerator.distributed_type == "DEEPSPEED"
            and hasattr(self.accelerator.state, "deepspeed_plugin")
        )

        (
            self.model,
            self.optimizer,
            self.data_collator,
            self.dataloader,
            self.lr_scheduler,
        ) = self.accelerator.prepare(
            self.model,
            self.optimizer,
            self.data_collator,
            self.dataloader,
            self.lr_scheduler,
        )
        if is_deepspeed_used:
            # 8 bit models are already set on the correct device
<<<<<<< HEAD
            if not self.is_peft_model and not getattr(
                self.ref_model.pretrained_model, "is_loaded_in_8bit", False
=======
            if not self.is_peft_model and not (
                getattr(self.ref_model.pretrained_model, "is_loaded_in_8bit", False)
                or getattr(self.ref_model.pretrained_model, "is_loaded_in_4bit", False)
>>>>>>> a5b0414f
            ):
                # DS integration only allows for single model and as `ref_model` is only used for
                # `KL devergence loss`,i.e, in eval model, just have it be on the respective device and
                # there is no need to pass it to the `accelerator.prepare` call
                self.ref_model = self.ref_model.to(self.accelerator.device)

            # this hack seems to be needed for DS stage 3 to work
            if self.accelerator.state.deepspeed_plugin.zero_stage == 3:
                self.model.train()
        else:
            self.ref_model = self.accelerator.prepare(self.ref_model)

        # In a distributed setup, only logging needs to be performed on the main process
        # check: https://pytorch.org/docs/stable/generated/torch.nn.parallel.DistributedDataParallel.html
        # or: https://discuss.pytorch.org/t/use-distributed-data-parallel-correctly/82500/11
        self.is_distributed = self.accelerator.distributed_type == "MULTI_GPU"

        # init the current step
        self.current_step = 0

        # init variables for pushing model to hub
        if config.push_to_hub_if_best_kwargs:
            if "repo_id" not in config.push_to_hub_if_best_kwargs:
                raise ValueError(
                    "You have to specify repo_id in order to push the model to the hub!"
                )
            self.push_to_hub_kwargs = config.push_to_hub_if_best_kwargs
            self.compare_step = 0
            self.highest_reward = torch.tensor(-float("inf"))

        # post process for PP
        if not getattr(self.model, "is_sequential_parallel", False):
            self.current_device = self.accelerator.device
        else:
            self.current_device = torch.device("cuda:0")

        PPODecorators.optimize_cuda_cache = self.config.optimize_cuda_cache

    def _filter_kwargs(self, kwargs, target_func):
        """
        filter the keyword arguments that are supported by the target function.

        Args:
            kwargs (dict):
                Keyword arguments
            target_func (function):
                Target function
        """
        return {
            k: v
            for k, v in kwargs.items()
            if k in inspect.signature(target_func).parameters.keys()
        }

    def prepare_dataloader(
        self, dataset: Union[torch.utils.data.Dataset, Dataset], data_collator=None
    ):
        """
        Prepare the dataloader for training.

        Args:
            dataset (Union[`torch.utils.data.Dataset`, `datasets.Dataset`]):
                PyTorch dataset or Hugging Face dataset. If a Hugging Face dataset is passed, the dataset
                will be preprocessed by removing the columns that are not used by the model.
            data_collator (Optional[function]):
                Data collator function.

        Returns:
            `torch.utils.data.DataLoader`: PyTorch dataloader
        """
        if isinstance(dataset, Dataset):
            dataset = self._remove_unused_columns(dataset)
        dataloader = torch.utils.data.DataLoader(
            dataset,
            batch_size=self.config.batch_size,
            collate_fn=data_collator,
            shuffle=True,
            drop_last=True,
        )
        return dataloader

    # Adapted from transformers.Trainer._set_signature_columns_if_needed
    def _set_signature_columns_if_needed(self):
        if self._signature_columns is None:
            # Inspect model forward signature to keep only the arguments it accepts.
            signature = inspect.signature(self.model.forward)
            self._signature_columns = list(signature.parameters.keys())
            # label => sentiment | we need query and response for logging purpose
            self._signature_columns += list(set(["label", "query", "response"]))

    # Adapted from transformers.Trainer._remove_unused_columns
    def _remove_unused_columns(self, dataset: "Dataset"):
        if not self.config.remove_unused_columns:
            return dataset
        self._set_signature_columns_if_needed()
        signature_columns = self._signature_columns

        ignored_columns = list(set(dataset.column_names) - set(signature_columns))

        columns = [k for k in signature_columns if k in dataset.column_names]

        if version.parse(datasets.__version__) < version.parse("1.4.0"):
            dataset.set_format(
                type=dataset.format["type"],
                columns=columns,
                format_kwargs=dataset.format["format_kwargs"],
            )
            return dataset
        else:
            return dataset.remove_columns(ignored_columns)

    def generate(
        self,
        query_tensor: Union[torch.Tensor, List[torch.Tensor]],
        length_sampler: Callable = None,
        batch_size: int = 4,
        return_prompt: bool = True,
        **generation_kwargs,
    ):
        """
        Generate response with the model given the query tensor.
        call the `generate` method of the model.

        Args:
            query_tensor (`torch.LongTensor`):
                A tensor of shape (`batch_size`, `seq_len`) containing query tokens.
            generation_kwargs (dict[str, Any]):
                Keyword arguments for generation.
            length_sampler (`Callable`, *optional*):
                Callable that returns the number of newly generated tokens.
            batch_size (`int`, *optional):
                Batch size used for generation, defaults to `4`.
            return_prompt (`bool`, *optional*):
                If set to `False` the prompt is not returned but only the newly generated tokens, defaults to `True`.

        Returns:
            `torch.LongTensor`: A tensor of shape (`batch_size`, `gen_len`) containing response tokens.
        """

        if isinstance(query_tensor, List):
            return self._generate_batched(
                query_tensor,
                length_sampler=length_sampler,
                batch_size=batch_size,
                return_prompt=return_prompt,
                **generation_kwargs,
            )

        else:
            if length_sampler is not None:
                generation_kwargs["max_new_tokens"] = length_sampler()
            response = self.accelerator.unwrap_model(self.model).generate(
                input_ids=query_tensor.unsqueeze(dim=0), **generation_kwargs
            )

            if not return_prompt and not self.is_encoder_decoder:
                return response[:, query_tensor.shape[0] :]
            return response

    def _generate_batched(
        self,
        query_tensors: List[torch.Tensor],
        length_sampler: Callable = None,
        batch_size: int = 4,
        return_prompt: bool = True,
        pad_to_multiple_of: int = None,
        **generation_kwargs,
    ):
        outputs = []

        padding_side_default = self.tokenizer.padding_side
        if not self.is_encoder_decoder:
            self.tokenizer.padding_side = "left"

        # in case we have fewer examples than bs
        batch_size = min(len(query_tensors), batch_size)

        for i in range(0, len(query_tensors), batch_size):
            if length_sampler is not None:
                generation_kwargs["max_new_tokens"] = length_sampler()

            # prevent overflow if query tensors are not even multiple of bs
            end_index = min(len(query_tensors), i + batch_size)

            batch = query_tensors[i:end_index]
            batch_mask = [torch.ones_like(element) for element in batch]
            inputs = {"input_ids": batch, "attention_mask": batch_mask}

            padded_inputs = self.tokenizer.pad(
                inputs,
                padding=True,
                max_length=None,
                pad_to_multiple_of=pad_to_multiple_of,
                return_tensors="pt",
            ).to(self.current_device)

            generations = self.accelerator.unwrap_model(self.model).generate(
                **padded_inputs, **generation_kwargs
            )

            for generation, mask in zip(generations, padded_inputs["attention_mask"]):
                if not self.is_encoder_decoder:
                    output = generation[(1 - mask).sum() :]  # remove padding
                else:
                    output = generation

                if not return_prompt and not self.is_encoder_decoder:
                    output = output[(mask).sum() :]  # remove prompt
                outputs.append(output)

        self.tokenizer.padding_side = padding_side_default
        return outputs

    def _step_safety_checker(
        self,
        batch_size: int,
        queries: List[torch.LongTensor],
        responses: List[torch.LongTensor],
        scores: List[torch.FloatTensor],
    ):
        """
        Check if the input data is valid for training.

        Args:
            batch_size (int):
                Batch size from the config file.
            queries (List[`torch.LongTensor`]):
                List of tensors containing the encoded queries of shape (`query_length`)
            responses (List[`torch.LongTensor`]):
                List of tensors containing the encoded responses of shape (`response_length`)
            scores (List[`torch.FloatTensor`]):
                List of tensors containing the scores.
        Returns:
            `tuple`: The input processed data.
        """
        for name, tensor_list in zip(
            ["queries", "responses", "scores"], [queries, responses, scores]
        ):
            if not isinstance(tensor_list, list):
                raise ValueError(
                    f"{name} must be a list of tensors - got {type(tensor_list)}"
                )
            if not isinstance(tensor_list[0], torch.Tensor):
                raise ValueError(
                    f"Elements in {name} must be tensors - got {type(tensor_list[0])}"
                )
            if batch_size is not None and len(tensor_list) != batch_size:
                raise ValueError(
                    f"Batch size ({batch_size}) does not match number of examples - but got {len(tensor_list)} for: {name}"
                )

        # add queries, scores and responses on the correct device
        queries = [tensor.to(self.current_device) for tensor in queries]
        responses = [tensor.to(self.current_device) for tensor in responses]
        scores = [tensor.to(self.current_device) for tensor in scores]

        # squeeze scores if needed
        for i, score in enumerate(scores):
            if score.dim() > 1:
                raise ValueError(
                    f"Scores must be 1-dimensional - got {score.dim()} for {score}"
                )
            elif score.dim() == 1:
                scores[i] = score.squeeze()

        return queries, responses, scores

    @PPODecorators.empty_cuda_cache()
    def step(
        self,
        queries: List[torch.LongTensor],
        responses: List[torch.LongTensor],
        scores: List[torch.FloatTensor],
    ):
        """
        Run a PPO optimisation step given a list of queries, model responses, and rewards.

        Args:
            queries (List[`torch.LongTensor`]):
                List of tensors containing the encoded queries of shape (`query_length`)
            responses (List[`torch.LongTensor`]):
                List of tensors containing the encoded responses of shape (`response_length`)
            scores (List[`torch.FloatTensor`]):
                List of tensors containing the scores.

        Returns:
            `dict[str, Any]`: A summary of the training statistics
        """
        bs = self.config.batch_size

        queries, responses, scores = self._step_safety_checker(
            bs, queries, responses, scores
        )

        # if we want to push best model to the hub
        if hasattr(self, "highest_reward"):
            if self.compare_step % self.config.compare_steps == 0:
                curr_mean_reward = torch.tensor(scores).mean()
                # if the best reward ever seen
                if curr_mean_reward > self.highest_reward:
                    self.highest_reward = curr_mean_reward
                    # push model to hub
                    self.push_to_hub(**self.push_to_hub_kwargs)
            self.compare_step += 1

        timing = dict()
        t0 = time.time()

        t = time.time()

        model_inputs = self.prepare_model_inputs(queries, responses)

        if self.is_distributed:
            pad_first = self.tokenizer.padding_side == "left"

            model_inputs["input_ids"] = self.accelerator.pad_across_processes(
                model_inputs["input_ids"],
                dim=1,
                pad_index=self.tokenizer.pad_token_id,
                pad_first=pad_first,
            )
            model_inputs["attention_mask"] = self.accelerator.pad_across_processes(
                model_inputs["attention_mask"], dim=1, pad_index=0, pad_first=pad_first
            )
            if self.is_encoder_decoder:
                model_inputs[
                    "decoder_input_ids"
                ] = self.accelerator.pad_across_processes(
                    model_inputs["decoder_input_ids"],
                    dim=1,
                    pad_index=self.tokenizer.pad_token_id,
                    pad_first=pad_first,
                )
                model_inputs[
                    "decoder_attention_mask"
                ] = self.accelerator.pad_across_processes(
                    model_inputs["decoder_attention_mask"],
                    dim=1,
                    pad_index=0,
                    pad_first=pad_first,
                )

        model_inputs_names = list(model_inputs.keys())

        with torch.no_grad():
            all_logprobs, _, values, masks = self.batched_forward_pass(
                self.model, queries, responses, model_inputs
            )

            # for when the model is a peft model
            if self.is_peft_model and hasattr(
                self.accelerator.unwrap_model(self.model).pretrained_model,
                "disable_adapter",
            ):
                with self.accelerator.unwrap_model(
                    self.model
                ).pretrained_model.disable_adapter():
                    ref_logprobs, _, _, _ = self.batched_forward_pass(
                        self.model, queries, responses, model_inputs
                    )
            elif self.is_peft_model and not hasattr(
                self.model.pretrained_model, "disable_adapter"
            ):
                raise ValueError(
                    "You are using a `peft` version that does not support `disable_adapter`. Please update your `peft` version to the latest version."
                )

            else:
                ref_logprobs, _, _, _ = self.batched_forward_pass(
                    self.ref_model, queries, responses, model_inputs
                )

        timing["time/ppo/forward_pass"] = time.time() - t

        t = time.time()
        rewards, non_score_reward = self.compute_rewards(
            scores, all_logprobs, ref_logprobs, masks
        )
        timing["time/ppo/compute_rewards"] = time.time() - t

        # upcast to float32 to avoid dataset issues
        mini_batch_dict = {
            "queries": queries,
            "responses": responses,
            "logprobs": all_logprobs.to(torch.float32),
            "values": values.to(torch.float32),
            "rewards": rewards,
            "masks": masks,
        }

        def collator(data):
            return_dict = dict()
            for key in data[0]:
                if key in ["queries", "responses"]:
                    return_dict[key] = [d[key] for d in data]
                else:
                    return_dict[key] = torch.stack([d[key] for d in data]).to(
                        self.current_device
                    )
            return return_dict

        mini_batch_dict.update(model_inputs)
        mini_batch_data = Dataset.from_dict(mini_batch_dict)
        mini_batch_data.set_format("torch")
        mini_batch_dataloader = torch.utils.data.DataLoader(
            mini_batch_data,
            batch_size=self.config.mini_batch_size,
            shuffle=True,
            collate_fn=collator,
        )

        t = time.time()
        all_stats = []
        early_stop = False
        for _ in range(self.config.ppo_epochs):
            if early_stop:
                break
            for batch in mini_batch_dataloader:
                with self.accelerator.accumulate(self.model):
                    model_inputs = {k: batch[k] for k in model_inputs_names}
                    logprobs, logits, vpreds, _ = self.batched_forward_pass(
                        self.model,
                        batch["queries"],
                        batch["responses"],
                        model_inputs,
                        return_logits=True,
                    )

                train_stats = self.train_minibatch(
                    batch["logprobs"],
                    batch["values"],
                    batch["rewards"],
                    logprobs,
                    logits,
                    vpreds,
                    batch["masks"],
                )

                all_stats.append(train_stats)

                if self.config.early_stopping:
                    policykl = train_stats["policy/policykl"]
                    early_stop = self._early_stop(policykl)
                    if early_stop:
                        break

            if self.ema_model is not None:
                self.ema_model.update()

        timing["time/ppo/optimize_step"] = time.time() - t

        t = time.time()
        train_stats = stack_dicts(all_stats)

        # reshape advantages/ratios such that they are not averaged.
        train_stats["policy/advantages"] = torch.flatten(
            train_stats["policy/advantages"]
        ).unsqueeze(0)
        train_stats["policy/advantages"] = torch.nan_to_num(
            train_stats["policy/advantages"], WANDB_PADDING
        )
        train_stats["policy/ratio"] = torch.flatten(
            train_stats["policy/ratio"]
        ).unsqueeze(0)

        stats = self.record_step_stats(
            scores=scores,
            logprobs=all_logprobs,
            ref_logprobs=ref_logprobs,
            non_score_reward=non_score_reward,
            train_stats=train_stats,
            kl_coef=self.kl_ctl.value,
            masks=masks,
            queries=queries,
            responses=responses,
        )
        # Gather/Reduce stats from all processes
        if self.is_distributed:
            stats = self.gather_stats(stats)
        stats = stats_to_np(stats)
        timing["time/ppo/calc_stats"] = time.time() - t
        stats["ppo/learning_rate"] = self.optimizer.param_groups[0]["lr"]

        # Update the KL control - multiply the batch_size by the number of processes
        self.kl_ctl.update(
            stats["objective/kl"],
            self.config.batch_size * self.accelerator.num_processes,
        )

        # Log the total ppo time
        timing["time/ppo/total"] = time.time() - t0
        stats.update(timing)

        # post-process stats for tensorboard and other loggers
        if self.config.log_with != "wandb":
            stats = convert_to_scalar(stats)

        if self.lr_scheduler is not None:
            self.lr_scheduler.step()

        return stats

    def _early_stop(self, policykl):
        r"""
        Handles the early stopping logic. If the policy KL is greater than the target KL, then the gradient is zeroed and
        the optimization step is skipped.
        This also handles the multi-gpu case where the policy KL is averaged across all processes.

        Args:
            policy_kl (torch.Tensor):
                the policy KL

        Returns:
            `bool`: whether to early stop or not
        """
        early_stop = False
        if not self.config.early_stopping:
            return early_stop

        if not self.is_distributed and policykl > 1.5 * self.config.target_kl:
            self.optimizer.zero_grad()
            early_stop = True
        elif self.is_distributed:
            import torch.distributed as dist

            # Wait for all processes to finish
            dist.barrier()

            # all gather the policykl
            dist.all_reduce(policykl, dist.ReduceOp.SUM)
            policykl /= self.accelerator.num_processes

            if policykl > 1.5 * self.config.target_kl:
                self.optimizer.zero_grad()
                early_stop = True
        return early_stop

    def gather_stats(self, stats):
        """
        Gather stats from all processes. Useful in the context of distributed training.

        Args:
            stats (dict[str, Any]):
            a dictionary of stats to be gathered. The stats should contain torch tensors.

        Returns:
            `dict[str, Any]`: A dictionary of stats with the tensors gathered.
        """
        import torch.distributed as dist

        # Wait for all processes to finish
        dist.barrier()

        for k, v in stats.items():
            if isinstance(v, torch.Tensor):
                dist.all_reduce(v, dist.ReduceOp.SUM)
                v /= self.accelerator.num_processes
            stats[k] = v
        return stats

    def prepare_model_inputs(self, queries: torch.Tensor, responses: torch.Tensor):
        if self.is_encoder_decoder:
            input_data = self.data_collator(
                [
                    {"input_ids": q, "attention_mask": torch.ones_like(q)}
                    for q in queries
                ]
            ).to(self.current_device)

            decoder_inputs = self.data_collator(
                [
                    {"input_ids": r, "attention_mask": torch.ones_like(r)}
                    for r in responses
                ]
            ).to(self.current_device)

            input_data["decoder_input_ids"] = decoder_inputs["input_ids"]
            input_data["decoder_attention_mask"] = decoder_inputs["attention_mask"]

        else:
            input_ids = [torch.cat([q, r]) for q, r in zip(queries, responses)]
            input_data = self.data_collator(
                [
                    {"input_ids": ids, "attention_mask": torch.ones_like(ids)}
                    for ids in input_ids
                ]
            ).to(self.current_device)

        input_data.pop("labels", None)  # we don't want to compute LM losses

        return input_data

    @PPODecorators.empty_cuda_cache()
    def batched_forward_pass(
        self,
        model: PreTrainedModelWrapper,
        queries: torch.Tensor,
        responses: torch.Tensor,
        model_inputs: dict,
        return_logits: bool = False,
    ):
        """
        Calculate model outputs in multiple batches.

        Args:
            queries (`torch.LongTensor`):
                List of tensors containing the encoded queries, shape (`batch_size`, `query_length`)
            responses (`torch.LongTensor`):
                List of tensors containing the encoded responses, shape (`batch_size`, `response_length`)
            return_logits (`bool`, *optional*, defaults to `False`):
                Whether to return all_logits. Set to `False` if logits are not needed to reduce memory consumption.
        Returns:
            (tuple):
                - all_logprobs (`torch.FloatTensor`): Log probabilities of the responses,
                    shape (`batch_size`, `response_length`)
                - all_ref_logprobs (`torch.FloatTensor`): Log probabilities of the responses,
                    shape (`batch_size`, `response_length`)
                - all_values (`torch.FloatTensor`): Values of the responses, shape (`batch_size`, `response_length`)
        """
        bs = len(queries)
        fbs = self.config.mini_batch_size
        all_logprobs = []
        all_logits = []
        all_masks = []
        all_values = []

        for i in range(int(bs / fbs)):
            input_kwargs = {
                key: value[i * fbs : (i + 1) * fbs]
                for key, value in model_inputs.items()
            }
            query_batch = queries[i * fbs : (i + 1) * fbs]
            response_batch = responses[i * fbs : (i + 1) * fbs]
            logits, _, values = model(**input_kwargs)

            if self.is_encoder_decoder:
                input_ids = input_kwargs["decoder_input_ids"]
                attention_mask = input_kwargs["decoder_attention_mask"]
            else:
                input_ids = input_kwargs["input_ids"]
                attention_mask = input_kwargs["attention_mask"]

            logprobs = logprobs_from_logits(logits[:, :-1, :], input_ids[:, 1:])
            masks = torch.zeros_like(attention_mask)
            masks[:, :-1] = attention_mask[:, 1:]

            for j in range(fbs):
                if self.is_encoder_decoder:
                    # Decoder sentence starts always in the index 1 after padding in the Enc-Dec Models
                    start = 1
                    end = attention_mask[j, :].sum() - 1
                else:
                    start = len(query_batch[j]) - 1
                    if attention_mask[j, 0] == 0:  # offset left padding
                        start += attention_mask[j, :].nonzero()[0]
                    end = start + len(response_batch[j])

                if len(logprobs[j, start:end]) < 2:
                    raise ValueError(
                        "Responses are too short. Make sure they are at least 4 tokens long."
                    )

                masks[j, :start] = 0
                masks[j, end:] = 0

            if return_logits:
                all_logits.append(logits)
            else:
                del logits
            all_values.append(values)
            all_logprobs.append(logprobs)
            all_masks.append(masks)

        return (
            torch.cat(all_logprobs),
            torch.cat(all_logits)[:, :-1] if return_logits else None,
            torch.cat(all_values)[:, :-1],
            torch.cat(all_masks)[:, :-1],
        )

    @PPODecorators.empty_cuda_cache()
    def train_minibatch(
        self,
        old_logprobs: torch.FloatTensor,
        values: torch.FloatTensor,
        rewards: torch.FloatTensor,
        logprobs: torch.FloatTensor,
        logits: torch.FloatTensor,
        vpreds: torch.FloatTensor,
        mask: torch.LongTensor,
    ):
        """
        Train one PPO minibatch

        Args:
            logprobs (`torch.FloatTensor`):
                Log probabilities of the model, shape [batch_size, response_length]
            values (`torch.FloatTensor`):
                Values of the value head, shape [batch_size, response_length]
            rewards (`torch.FloatTensor`):
                Rewards from the reward model, shape [batch_size, response_length]
            query (`torch.LongTensor`):
                Encoded queries, shape [batch_size, query_length]
            response (`torch.LongTensor`):
                Encoded responses, shape [batch_size, response_length]
            model_input (`torch.LongTensor`):
                Concatenated queries and responses, shape [batch_size, query_length+response_length]

        Returns:
            train_stats (dict[str, `torch.Tensor`]):
                Dictionary of training statistics
        """
        loss_p, loss_v, train_stats = self.loss(
            old_logprobs, values, rewards, logits, vpreds, logprobs, mask
        )
        loss = loss_p + loss_v
        self.optimizer.zero_grad()
        self.accelerator.backward(loss)

        if self.config.max_grad_norm is not None:
            torch.nn.utils.clip_grad_norm_(
                filter(lambda p: p.requires_grad, self.model.parameters()),
                self.config.max_grad_norm,
            )

        t = time.time()
        self.optimizer.step()
        train_stats["time/ppo/optimizer_step"] = torch.Tensor([time.time() - t]).to(
            self.current_device
        )
        return train_stats

    def compute_rewards(
        self,
        scores: torch.FloatTensor,
        logprobs: torch.FloatTensor,
        ref_logprobs: torch.FloatTensor,
        masks: torch.LongTensor,
    ):
        """
        Compute per token rewards from scores and KL-penalty.

        Args:
            scores (`torch.FloatTensor`):
                Scores from the reward model, shape (`batch_size`)
            logprobs (`torch.FloatTensor`):
                Log probabilities of the model, shape (`batch_size`, `response_length`)
            ref_logprobs (`torch.FloatTensor`):
                Log probabilities of the reference model, shape (`batch_size`, `response_length`)
        """
        rewards, non_score_rewards = [], []
        for score, logprob, ref_logprob, mask in zip(
            scores, logprobs, ref_logprobs, masks
        ):
            # compute KL penalty (from difference in logprobs)
            kl = logprob - ref_logprob
            non_score_reward = -self.kl_ctl.value * kl
            non_score_rewards.append(non_score_reward)
            reward = non_score_reward.clone()
            last_non_masked_index = mask.nonzero()[-1]

            # reward is preference model score + KL penalty
            reward[last_non_masked_index] += score
            rewards.append(reward)
        return torch.stack(rewards), torch.stack(non_score_rewards)

    def loss(
        self,
        old_logprobs: torch.FloatTensor,
        values: torch.FloatTensor,
        rewards: torch.FloatTensor,
        logits: torch.FloatTensor,
        vpreds: torch.FloatTensor,
        logprobs: torch.FloatTensor,
        mask: torch.LongTensor,
    ):
        """
        Calculate policy and value losses.

        Args:
            old_logprobs (`torch.FloatTensor`):
                Log probabilities of the model, shape (`batch_size`, `response_length`)
            values (`torch.FloatTensor`):
                Values of the value head, shape (`batch_size`, `response_length`)
            rewards (`torch.FloatTensor`):
                Rewards from the reward model, shape (`batch_size`, `response_length`)
            logits (`torch.FloatTensor`):
                Logits of the model, shape (`batch_size`, `response_length`, `vocab_size`)
            v_pred (`torch.FloatTensor`):
                Values of the value head, shape (`batch_size`, `response_length`)
            logprobs (`torch.FloatTensor`):
                Log probabilities of the model, shape (`batch_size`, `response_length`)
        """
        lastgaelam = 0
        advantages_reversed = []
        gen_len = rewards.shape[-1]

        values = values * mask
        rewards = rewards * mask

        for t in reversed(range(gen_len)):
            nextvalues = values[:, t + 1] if t < gen_len - 1 else 0.0
            delta = rewards[:, t] + self.config.gamma * nextvalues - values[:, t]
            lastgaelam = delta + self.config.gamma * self.config.lam * lastgaelam
            advantages_reversed.append(lastgaelam)
        advantages = torch.stack(advantages_reversed[::-1]).transpose(0, 1)

        returns = advantages + values
        advantages = masked_whiten(advantages, mask)
        advantages = advantages.detach()

        vpredclipped = clip_by_value(
            vpreds,
            values - self.config.cliprange_value,
            values + self.config.cliprange_value,
        )

        vf_losses1 = (vpreds - returns) ** 2
        vf_losses2 = (vpredclipped - returns) ** 2
        vf_loss = 0.5 * masked_mean(torch.max(vf_losses1, vf_losses2), mask)
        vf_clipfrac = masked_mean(torch.gt(vf_losses2, vf_losses1).double(), mask)

        ratio = torch.exp(logprobs - old_logprobs)
        pg_losses = -advantages * ratio
        pg_losses2 = -advantages * torch.clamp(
            ratio, 1.0 - self.config.cliprange, 1.0 + self.config.cliprange
        )

        pg_loss = masked_mean(torch.max(pg_losses, pg_losses2), mask)
        pg_clipfrac = masked_mean(torch.gt(pg_losses2, pg_losses).double(), mask)

        loss = pg_loss + self.config.vf_coef * vf_loss

        entropy = masked_mean(entropy_from_logits(logits), mask)
        approxkl = 0.5 * masked_mean((logprobs - old_logprobs) ** 2, mask)
        policykl = masked_mean(old_logprobs - logprobs, mask)
        return_mean, return_var = masked_mean(returns, mask), masked_var(returns, mask)
        value_mean, value_var = masked_mean(values, mask), masked_var(values, mask)

        stats = dict(
            loss=dict(
                policy=pg_loss.detach(), value=vf_loss.detach(), total=loss.detach()
            ),
            policy=dict(
                entropy=entropy.detach(),
                approxkl=approxkl.detach(),
                policykl=policykl.detach(),
                clipfrac=pg_clipfrac.detach(),
                advantages=advantages.detach(),
                advantages_mean=masked_mean(advantages, mask).detach(),
                ratio=ratio.detach(),
            ),
            returns=dict(mean=return_mean.detach(), var=return_var.detach()),
            val=dict(
                vpred=masked_mean(vpreds, mask).detach(),
                error=masked_mean((vpreds - returns) ** 2, mask).detach(),
                clipfrac=vf_clipfrac.detach(),
                mean=value_mean.detach(),
                var=value_var.detach(),
            ),
        )
        return pg_loss, self.config.vf_coef * vf_loss, flatten_dict(stats)

    def record_step_stats(self, kl_coef: float, **data):
        """
        Record training step statistics.


        Args:
            kl_coef (`float`):
                KL coefficient
            data (`dict`):
                Dictionary of training step data

        Returns:
            stats (`dict`):
                Dictionary of training step statistics
        """
        mask = data.pop("masks")

        kl_list = ((data["logprobs"] - data["ref_logprobs"]) * mask).sum(axis=-1)
        mean_kl = kl_list.mean()
        mean_entropy = (-data["logprobs"] * mask).sum(axis=-1).mean()

        mean_non_score_reward = masked_mean(
            data["non_score_reward"], mask
        )  # non_score_reward is size `batch_size`, `response_length`
        mean_scores = torch.stack(data["scores"]).mean()  # scores is size `batch_size`
        std_scores = torch.stack(data["scores"]).std()

        if mean_kl.item() < -1.0:
            # warn users
            warnings.warn(
                f"KL divergence is starting to become negative: {mean_kl.item():.2f} - this might be a precursor for failed training."
                " sometimes this happens because the generation kwargs are not correctly set. Please make sure"
                " that the generation kwargs are set correctly, or review your training hyperparameters."
            )

        stats = {
            "objective/kl": mean_kl,
            "objective/kl_dist": kl_list,
            "objective/logprobs": data["logprobs"],
            "objective/ref_logprobs": data["ref_logprobs"],
            "objective/kl_coef": kl_coef,
            "objective/entropy": mean_entropy,
            "ppo/mean_non_score_reward": mean_non_score_reward,
            "ppo/mean_scores": mean_scores,
            "ppo/std_scores": std_scores,
        }

        # Log text properties
        query_lens = torch.tensor(
            [len(query) for query in data["queries"]], dtype=torch.float
        )
        response_lens = torch.tensor(
            [len(response) for response in data["responses"]], dtype=torch.float
        )

        stats["tokens/queries_len_mean"] = torch.mean(query_lens).cpu().numpy().item()
        stats["tokens/queries_len_std"] = torch.std(query_lens).cpu().numpy().item()
        stats["tokens/queries_dist"] = query_lens.cpu().numpy()
        stats["tokens/responses_len_mean"] = (
            torch.mean(response_lens).cpu().numpy().item()
        )
        stats["tokens/responses_len_std"] = (
            torch.std(response_lens).cpu().numpy().item()
        )
        stats["tokens/responses_dist"] = response_lens.cpu().numpy()

        for k, v in data["train_stats"].items():
            stats[f"ppo/{k}"] = torch.mean(v, axis=0)
        stats["ppo/val/var_explained"] = (
            1 - stats["ppo/val/error"] / stats["ppo/returns/var"]
        )
        return stats

    def log_stats(
        self,
        stats: dict,
        batch: dict,
        rewards: List[torch.FloatTensor],
    ):
        """
        A function that logs all the training stats. Call it at the end of each epoch.

        Args:
            stats (dict[str, Any]):
                A dictionary of training stats.
            batch (dict[str, Any]):
                A dictionary of batch data, this contains the queries and responses.
            rewards (`List[torch.FloatTensor]`):
                A tensor of rewards.
        """
        # Log only if we are in the main process
        if self.accelerator.is_main_process:
            logs = {}

            # Log stats
            if not isinstance(rewards, torch.Tensor):
                rewards = torch.tensor(rewards).to(self.current_device)

            if "query" not in batch.keys() and "response" not in batch.keys():
                # warn the user that the game logs will not be logged
                warnings.warn(
                    "The game logs will not be logged because the batch does not contain the keys 'query' and "
                    "'response'. "
                )
            elif self.config.log_with == "wandb":
                import wandb

                table_rows = [
                    list(r)
                    for r in zip(
                        batch["query"], batch["response"], rewards.cpu().tolist()
                    )
                ]
                logs.update(
                    {
                        "game_log": wandb.Table(
                            columns=["query", "response", "reward"], rows=table_rows
                        )
                    }
                )
            # All reduce rewards if distributed
            if self.is_distributed:
                import torch.distributed as dist

                dist.barrier()

                dist.all_reduce(rewards, op=torch.distributed.ReduceOp.SUM)
                rewards /= self.accelerator.num_processes

            logs.update(stats)

            # manually cast in fp32 for bf16 torch tensors
            for k, v in logs.items():
                if isinstance(v, torch.Tensor) and v.dtype == torch.bfloat16:
                    logs[k] = v.float()

            logs["env/reward_mean"] = torch.mean(rewards).cpu().numpy().item()
            logs["env/reward_std"] = torch.std(rewards).cpu().numpy().item()
            logs["env/reward_dist"] = rewards.cpu().numpy()

            logs["env/reward_mean"] = torch.mean(rewards).cpu().numpy().item()
            logs["env/reward_std"] = torch.std(rewards).cpu().numpy().item()
            logs["env/reward_dist"] = rewards.cpu().numpy()

            if self.config.log_with == "tensorboard":
                # update the current step
                self.current_step += 1

            self.accelerator.log(
                logs,
                step=self.current_step
                if self.config.log_with == "tensorboard"
                else None,
            )

        else:
            if self.is_distributed:
                import torch.distributed as dist

                if not isinstance(rewards, torch.Tensor):
                    rewards = torch.tensor(rewards).to(self.current_device)

                dist.barrier()
                dist.all_reduce(rewards, op=torch.distributed.ReduceOp.SUM)

    def create_model_card(
        self, path: str, model_name: Optional[str] = "TRL Model"
    ) -> None:
        """Creates and saves a model card for a TRL model.

        Args:
            path (`str`): The path to save the model card to.
            model_name (`str`, *optional*): The name of the model, defaults to `TRL Model`.
        """
        if not os.path.exists(path):
            os.makedirs(path)

        user = whoami()["name"]
        model_card_content = MODEL_CARD_TEMPLATE.format(
            model_name=model_name, model_id=f"{user}/{path}"
        )
        with open(os.path.join(path, "README.md"), "w", encoding="utf-8") as f:
            f.write(model_card_content)

    def _save_pretrained(self, save_directory: str) -> None:
        self.accelerator.unwrap_model(self.model).save_pretrained(save_directory)
        self.tokenizer.save_pretrained(save_directory)
        self.create_model_card(save_directory)<|MERGE_RESOLUTION|>--- conflicted
+++ resolved
@@ -239,18 +239,8 @@
             )
         self.tokenizer = tokenizer
 
-<<<<<<< HEAD
-        if dataset is not None and not (
-            isinstance(dataset, torch.utils.data.Dataset)
-            or isinstance(dataset, Dataset)
-        ):
-            raise ValueError(
-                "dataloader must be a torch.utils.data.Dataset or datasets.Dataset"
-            )
-=======
         if dataset is not None and not (isinstance(dataset, torch.utils.data.Dataset) or isinstance(dataset, Dataset)):
             raise ValueError("dataset must be a torch.utils.data.Dataset or datasets.Dataset")
->>>>>>> a5b0414f
         elif dataset is None:
             warnings.warn(
                 "No dataset is provided. Make sure to set config.batch_size to the correct value before training.",
@@ -323,14 +313,9 @@
         )
         if is_deepspeed_used:
             # 8 bit models are already set on the correct device
-<<<<<<< HEAD
-            if not self.is_peft_model and not getattr(
-                self.ref_model.pretrained_model, "is_loaded_in_8bit", False
-=======
             if not self.is_peft_model and not (
                 getattr(self.ref_model.pretrained_model, "is_loaded_in_8bit", False)
                 or getattr(self.ref_model.pretrained_model, "is_loaded_in_4bit", False)
->>>>>>> a5b0414f
             ):
                 # DS integration only allows for single model and as `ref_model` is only used for
                 # `KL devergence loss`,i.e, in eval model, just have it be on the respective device and
